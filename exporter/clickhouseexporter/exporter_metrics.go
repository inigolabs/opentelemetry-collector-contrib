--- conflicted
+++ resolved
@@ -47,15 +47,8 @@
 		return err
 	}
 
-<<<<<<< HEAD
-	internal.SetLogger(e.logger)
-
-	ttlExpr := generateTTLExpr(e.cfg.TTLDays, e.cfg.TTL, "TimeUnix")
-	return internal.NewMetricsTable(ctx, e.cfg.MetricsTableName, ttlExpr, e.cfg.Sharded, e.client)
-=======
 	ttlExpr := generateTTLExpr(e.cfg.TTL, "toDateTime(TimeUnix)")
 	return internal.NewMetricsTable(ctx, e.cfg.MetricsTableName, e.cfg.clusterString(), e.cfg.tableEngineString(), ttlExpr, e.client)
->>>>>>> 1d99046c
 }
 
 // shutdown will shut down the exporter.
