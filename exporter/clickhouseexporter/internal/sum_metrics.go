--- conflicted
+++ resolved
@@ -19,11 +19,7 @@
 const (
 	// language=ClickHouse SQL
 	createSumTableSQL = `
-<<<<<<< HEAD
-CREATE TABLE IF NOT EXISTS %s_sum ON CLUSTER '{cluster}' (
-=======
 CREATE TABLE IF NOT EXISTS %s_sum %s (
->>>>>>> 1d99046c
     ResourceAttributes Map(LowCardinality(String), String) CODEC(ZSTD(1)),
     ResourceSchemaUrl String CODEC(ZSTD(1)),
     ScopeName String CODEC(ZSTD(1)),
