--- conflicted
+++ resolved
@@ -52,22 +52,10 @@
 }
 
 // NewMetricsTable create metric tables with an expiry time to storage metric telemetry data
-<<<<<<< HEAD
-func NewMetricsTable(ctx context.Context, tableName string, ttlExpr string, sharded bool, db driver.Conn) error {
-	for table := range supportedMetricTypes {
-		query := fmt.Sprintf(table, tableName, ttlExpr)
-
-		if !sharded {
-			query = strings.ReplaceAll(query, "ON CLUSTER '{cluster}' ", "")
-		}
-
-		if err := db.Exec(ctx, query); err != nil {
-=======
-func NewMetricsTable(ctx context.Context, tableName, cluster, engine, ttlExpr string, db *sql.DB) error {
+func NewMetricsTable(ctx context.Context, tableName, cluster, engine, ttlExpr string, db driver.Conn) error {
 	for table := range supportedMetricTypes {
 		query := fmt.Sprintf(table, tableName, cluster, engine, ttlExpr)
-		if _, err := db.ExecContext(ctx, query); err != nil {
->>>>>>> 1d99046c
+		if err := db.Exec(ctx, query); err != nil {
 			return fmt.Errorf("exec create metrics table sql: %w", err)
 		}
 	}
