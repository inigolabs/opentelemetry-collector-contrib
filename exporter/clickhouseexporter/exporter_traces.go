// Copyright The OpenTelemetry Authors
// SPDX-License-Identifier: Apache-2.0

package clickhouseexporter // import "github.com/open-telemetry/opentelemetry-collector-contrib/exporter/clickhouseexporter"

import (
	"context"
	"fmt"
	"strings"
	"time"

	_ "github.com/ClickHouse/clickhouse-go/v2" // For register database driver.
	"github.com/ClickHouse/clickhouse-go/v2/lib/driver"
	"go.opentelemetry.io/collector/component"
	"go.opentelemetry.io/collector/pdata/ptrace"
	conventions "go.opentelemetry.io/collector/semconv/v1.18.0"
	"go.uber.org/zap"

	"github.com/open-telemetry/opentelemetry-collector-contrib/internal/coreinternal/traceutil"
)

type tracesExporter struct {
	client    driver.Conn
	insertSQL string

	logger *zap.Logger
	cfg    *Config
}

func newTracesExporter(logger *zap.Logger, cfg *Config) (*tracesExporter, error) {
	client, err := newClickhouseClient(cfg)
	if err != nil {
		return nil, err
	}

	return &tracesExporter{
		client:    client,
		insertSQL: renderInsertTracesSQL(cfg),
		logger:    logger,
		cfg:       cfg,
	}, nil
}

func (e *tracesExporter) start(ctx context.Context, _ component.Host) error {
	if !e.cfg.shouldCreateSchema() {
		return nil
	}

	if err := createDatabase(ctx, e.cfg); err != nil {
		return err
	}

	return createTracesTable(ctx, e.cfg, e.client)
}

// shutdown will shut down the exporter.
func (e *tracesExporter) shutdown(_ context.Context) error {
	if e.client != nil {
		return e.client.Close()
	}
	return nil
}

func (e *tracesExporter) pushTraceData(ctx context.Context, td ptrace.Traces) error {
	start := time.Now()
	err := func() error {
		for i := 0; i < td.ResourceSpans().Len(); i++ {
			spans := td.ResourceSpans().At(i)
			res := spans.Resource()
			resAttr := attributesToMap(res.Attributes())
			var serviceName string
			if v, ok := res.Attributes().Get(conventions.AttributeServiceName); ok {
				serviceName = v.Str()
			}
			for j := 0; j < spans.ScopeSpans().Len(); j++ {
				rs := spans.ScopeSpans().At(j).Spans()
				scopeName := spans.ScopeSpans().At(j).Scope().Name()
				scopeVersion := spans.ScopeSpans().At(j).Scope().Version()
				for k := 0; k < rs.Len(); k++ {
					r := rs.At(k)
					spanAttr := attributesToMap(r.Attributes())
					status := r.Status()
					eventTimes, eventNames, eventAttrs := convertEvents(r.Events())
					linksTraceIDs, linksSpanIDs, linksTraceStates, linksAttrs := convertLinks(r.Links())
					err := e.client.AsyncInsert(ctx, e.insertSQL, false,
						r.StartTimestamp().AsTime(),
						traceutil.TraceIDToHexOrEmptyString(r.TraceID()),
						traceutil.SpanIDToHexOrEmptyString(r.SpanID()),
						traceutil.SpanIDToHexOrEmptyString(r.ParentSpanID()),
						r.TraceState().AsRaw(),
						r.Name(),
						traceutil.SpanKindStr(r.Kind()),
						serviceName,
						resAttr,
						scopeName,
						scopeVersion,
						spanAttr,
						r.EndTimestamp().AsTime().Sub(r.StartTimestamp().AsTime()).Nanoseconds(),
						traceutil.StatusCodeStr(status.Code()),
						status.Message(),
						eventTimes,
						eventNames,
						eventAttrs,
						linksTraceIDs,
						linksSpanIDs,
						linksTraceStates,
						linksAttrs,
					)
					if err != nil {
						return fmt.Errorf("ExecContext:%w", err)
					}
				}
			}
		}
		return nil
	}()
	duration := time.Since(start)
	e.logger.Debug("insert traces", zap.Int("records", td.SpanCount()),
		zap.String("cost", duration.String()))
	return err
}

func convertEvents(events ptrace.SpanEventSlice) ([]time.Time, []string, []map[string]string) {
	var (
		times []time.Time
		names []string
		attrs []map[string]string
	)
	for i := 0; i < events.Len(); i++ {
		event := events.At(i)
		times = append(times, event.Timestamp().AsTime())
		names = append(names, event.Name())
		attrs = append(attrs, attributesToMap(event.Attributes()))
	}
	return times, names, attrs
}

func convertLinks(links ptrace.SpanLinkSlice) ([]string, []string, []string, []map[string]string) {
	var (
		traceIDs []string
		spanIDs  []string
		states   []string
		attrs    []map[string]string
	)
	for i := 0; i < links.Len(); i++ {
		link := links.At(i)
		traceIDs = append(traceIDs, traceutil.TraceIDToHexOrEmptyString(link.TraceID()))
		spanIDs = append(spanIDs, traceutil.SpanIDToHexOrEmptyString(link.SpanID()))
		states = append(states, link.TraceState().AsRaw())
		attrs = append(attrs, attributesToMap(link.Attributes()))
	}
	return traceIDs, spanIDs, states, attrs
}

var (
	// language=ClickHouse SQL
	createTracesTableSQL = `
<<<<<<< HEAD
CREATE TABLE IF NOT EXISTS %s ON CLUSTER '{cluster}' (
=======
CREATE TABLE IF NOT EXISTS %s %s (
>>>>>>> 1d99046c
     Timestamp DateTime64(9) CODEC(Delta, ZSTD(1)),
     TraceId String CODEC(ZSTD(1)),
     SpanId String CODEC(ZSTD(1)),
     ParentSpanId String CODEC(ZSTD(1)),
     TraceState String CODEC(ZSTD(1)),
     SpanName LowCardinality(String) CODEC(ZSTD(1)),
     SpanKind LowCardinality(String) CODEC(ZSTD(1)),
     ServiceName LowCardinality(String) CODEC(ZSTD(1)),
     ResourceAttributes Map(LowCardinality(String), String) CODEC(ZSTD(1)),
     ScopeName String CODEC(ZSTD(1)),
     ScopeVersion String CODEC(ZSTD(1)),
     SpanAttributes Map(LowCardinality(String), String) CODEC(ZSTD(1)),
     Duration Int64 CODEC(ZSTD(1)),
     StatusCode LowCardinality(String) CODEC(ZSTD(1)),
     StatusMessage String CODEC(ZSTD(1)),
     Events Nested (
         Timestamp DateTime64(9),
         Name LowCardinality(String),
         Attributes Map(LowCardinality(String), String)
     ) CODEC(ZSTD(1)),
     Links Nested (
         TraceId String,
         SpanId String,
         TraceState String,
         Attributes Map(LowCardinality(String), String)
     ) CODEC(ZSTD(1)),
     INDEX idx_trace_id TraceId TYPE bloom_filter(0.001) GRANULARITY 1,
     INDEX idx_res_attr_key mapKeys(ResourceAttributes) TYPE bloom_filter(0.01) GRANULARITY 1,
     INDEX idx_res_attr_value mapValues(ResourceAttributes) TYPE bloom_filter(0.01) GRANULARITY 1,
     INDEX idx_span_attr_key mapKeys(SpanAttributes) TYPE bloom_filter(0.01) GRANULARITY 1,
     INDEX idx_span_attr_value mapValues(SpanAttributes) TYPE bloom_filter(0.01) GRANULARITY 1,
     INDEX idx_duration Duration TYPE minmax GRANULARITY 1
) ENGINE = %s
%s
PARTITION BY toDate(Timestamp)
ORDER BY (ServiceName, SpanName, toUnixTimestamp(Timestamp), TraceId)
SETTINGS index_granularity=8192, ttl_only_drop_parts = 1;
`
	// language=ClickHouse SQL
	insertTracesSQLTemplate = `INSERT INTO %s (
                        Timestamp,
                        TraceId,
                        SpanId,
                        ParentSpanId,
                        TraceState,
                        SpanName,
                        SpanKind,
                        ServiceName,
					    ResourceAttributes,
						ScopeName,
						ScopeVersion,
                        SpanAttributes,
                        Duration,
                        StatusCode,
                        StatusMessage,
                        Events.Timestamp,
                        Events.Name,
                        Events.Attributes,
                        Links.TraceId,
                        Links.SpanId,
                        Links.TraceState,
                        Links.Attributes
                        ) VALUES (
                                  ?,
                                  ?,
                                  ?,
                                  ?,
                                  ?,
                                  ?,
                                  ?,
                                  ?,
                                  ?,
                                  ?,
                                  ?,
                                  ?,
                                  ?,
                                  ?,
                                  ?,
                                  ?,
                                  ?,
                                  ?,
                                  ?,
                                  ?,
                                  ?,
                                  ?
                                  )`
)

var (
	createTraceIDTsTableSQL = `
<<<<<<< HEAD
CREATE TABLE IF NOT EXISTS %s_trace_id_ts ON CLUSTER '{cluster}' (
=======
create table IF NOT EXISTS %s_trace_id_ts %s (
>>>>>>> 1d99046c
     TraceId String CODEC(ZSTD(1)),
     Start DateTime64(9) CODEC(Delta, ZSTD(1)),
     End DateTime64(9) CODEC(Delta, ZSTD(1)),
     INDEX idx_trace_id TraceId TYPE bloom_filter(0.01) GRANULARITY 1
) ENGINE = %s
%s
ORDER BY (TraceId, toUnixTimestamp(Start))
SETTINGS index_granularity=8192;
`
	createTraceIDTsMaterializedViewSQL = `
<<<<<<< HEAD
CREATE MATERIALIZED VIEW IF NOT EXISTS %s_trace_id_ts_mv ON CLUSTER '{cluster}'
=======
CREATE MATERIALIZED VIEW IF NOT EXISTS %s_trace_id_ts_mv %s
>>>>>>> 1d99046c
TO %s.%s_trace_id_ts
AS SELECT
TraceId,
min(Timestamp) as Start,
max(Timestamp) as End
FROM
%s.%s
WHERE TraceId!=''
GROUP BY TraceId;
`
)

func createTracesTable(ctx context.Context, cfg *Config, db driver.Conn) error {
	if err := db.Exec(ctx, renderCreateTracesTableSQL(cfg)); err != nil {
		return fmt.Errorf("exec create traces table sql: %w", err)
	}
	if err := db.Exec(ctx, renderCreateTraceIDTsTableSQL(cfg)); err != nil {
		return fmt.Errorf("exec create traceIDTs table sql: %w", err)
	}
	if err := db.Exec(ctx, renderTraceIDTsMaterializedViewSQL(cfg)); err != nil {
		return fmt.Errorf("exec create traceIDTs view sql: %w", err)
	}
	return nil
}

func renderInsertTracesSQL(cfg *Config) string {
	return fmt.Sprintf(strings.ReplaceAll(insertTracesSQLTemplate, "'", "`"), cfg.TracesTableName)
}

func renderCreateTracesTableSQL(cfg *Config) string {
<<<<<<< HEAD
	ttlExpr := generateTTLExpr(cfg.TTLDays, cfg.TTL, "Timestamp")

	if !cfg.Sharded {
		createTracesTableSQL = strings.ReplaceAll(createTracesTableSQL, "ON CLUSTER '{cluster}' ", "")
	}

	return fmt.Sprintf(createTracesTableSQL, cfg.TracesTableName, ttlExpr)
}

func renderCreateTraceIDTsTableSQL(cfg *Config) string {
	ttlExpr := generateTTLExpr(cfg.TTLDays, cfg.TTL, "Start")

	if !cfg.Sharded {
		createTraceIDTsTableSQL = strings.ReplaceAll(createTraceIDTsTableSQL, "ON CLUSTER '{cluster}' ", "")
	}

	return fmt.Sprintf(createTraceIDTsTableSQL, cfg.TracesTableName, ttlExpr)
=======
	ttlExpr := generateTTLExpr(cfg.TTL, "toDateTime(Timestamp)")
	return fmt.Sprintf(createTracesTableSQL, cfg.TracesTableName, cfg.clusterString(), cfg.tableEngineString(), ttlExpr)
}

func renderCreateTraceIDTsTableSQL(cfg *Config) string {
	ttlExpr := generateTTLExpr(cfg.TTL, "toDateTime(Start)")
	return fmt.Sprintf(createTraceIDTsTableSQL, cfg.TracesTableName, cfg.clusterString(), cfg.tableEngineString(), ttlExpr)
>>>>>>> 1d99046c
}

func renderTraceIDTsMaterializedViewSQL(cfg *Config) string {
	if !cfg.Sharded {
		createTraceIDTsMaterializedViewSQL = strings.ReplaceAll(createTraceIDTsMaterializedViewSQL, "ON CLUSTER '{cluster}' ", "")
	}

	return fmt.Sprintf(createTraceIDTsMaterializedViewSQL, cfg.TracesTableName,
		cfg.clusterString(), cfg.Database, cfg.TracesTableName, cfg.Database, cfg.TracesTableName)
}<|MERGE_RESOLUTION|>--- conflicted
+++ resolved
@@ -155,11 +155,7 @@
 var (
 	// language=ClickHouse SQL
 	createTracesTableSQL = `
-<<<<<<< HEAD
-CREATE TABLE IF NOT EXISTS %s ON CLUSTER '{cluster}' (
-=======
 CREATE TABLE IF NOT EXISTS %s %s (
->>>>>>> 1d99046c
      Timestamp DateTime64(9) CODEC(Delta, ZSTD(1)),
      TraceId String CODEC(ZSTD(1)),
      SpanId String CODEC(ZSTD(1)),
@@ -250,11 +246,7 @@
 
 var (
 	createTraceIDTsTableSQL = `
-<<<<<<< HEAD
-CREATE TABLE IF NOT EXISTS %s_trace_id_ts ON CLUSTER '{cluster}' (
-=======
 create table IF NOT EXISTS %s_trace_id_ts %s (
->>>>>>> 1d99046c
      TraceId String CODEC(ZSTD(1)),
      Start DateTime64(9) CODEC(Delta, ZSTD(1)),
      End DateTime64(9) CODEC(Delta, ZSTD(1)),
@@ -265,11 +257,7 @@
 SETTINGS index_granularity=8192;
 `
 	createTraceIDTsMaterializedViewSQL = `
-<<<<<<< HEAD
-CREATE MATERIALIZED VIEW IF NOT EXISTS %s_trace_id_ts_mv ON CLUSTER '{cluster}'
-=======
 CREATE MATERIALIZED VIEW IF NOT EXISTS %s_trace_id_ts_mv %s
->>>>>>> 1d99046c
 TO %s.%s_trace_id_ts
 AS SELECT
 TraceId,
@@ -300,25 +288,6 @@
 }
 
 func renderCreateTracesTableSQL(cfg *Config) string {
-<<<<<<< HEAD
-	ttlExpr := generateTTLExpr(cfg.TTLDays, cfg.TTL, "Timestamp")
-
-	if !cfg.Sharded {
-		createTracesTableSQL = strings.ReplaceAll(createTracesTableSQL, "ON CLUSTER '{cluster}' ", "")
-	}
-
-	return fmt.Sprintf(createTracesTableSQL, cfg.TracesTableName, ttlExpr)
-}
-
-func renderCreateTraceIDTsTableSQL(cfg *Config) string {
-	ttlExpr := generateTTLExpr(cfg.TTLDays, cfg.TTL, "Start")
-
-	if !cfg.Sharded {
-		createTraceIDTsTableSQL = strings.ReplaceAll(createTraceIDTsTableSQL, "ON CLUSTER '{cluster}' ", "")
-	}
-
-	return fmt.Sprintf(createTraceIDTsTableSQL, cfg.TracesTableName, ttlExpr)
-=======
 	ttlExpr := generateTTLExpr(cfg.TTL, "toDateTime(Timestamp)")
 	return fmt.Sprintf(createTracesTableSQL, cfg.TracesTableName, cfg.clusterString(), cfg.tableEngineString(), ttlExpr)
 }
@@ -326,14 +295,9 @@
 func renderCreateTraceIDTsTableSQL(cfg *Config) string {
 	ttlExpr := generateTTLExpr(cfg.TTL, "toDateTime(Start)")
 	return fmt.Sprintf(createTraceIDTsTableSQL, cfg.TracesTableName, cfg.clusterString(), cfg.tableEngineString(), ttlExpr)
->>>>>>> 1d99046c
 }
 
 func renderTraceIDTsMaterializedViewSQL(cfg *Config) string {
-	if !cfg.Sharded {
-		createTraceIDTsMaterializedViewSQL = strings.ReplaceAll(createTraceIDTsMaterializedViewSQL, "ON CLUSTER '{cluster}' ", "")
-	}
-
 	return fmt.Sprintf(createTraceIDTsMaterializedViewSQL, cfg.TracesTableName,
 		cfg.clusterString(), cfg.Database, cfg.TracesTableName, cfg.Database, cfg.TracesTableName)
 }